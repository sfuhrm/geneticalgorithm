/*
 * Copyright 2016 Stephan Fuhrmann.
 *
 * Licensed under the Apache License, Version 2.0 (the "License");
 * you may not use this file except in compliance with the License.
 * You may obtain a copy of the License at
 *
 *      http://www.apache.org/licenses/LICENSE-2.0
 *
 * Unless required by applicable law or agreed to in writing, software
 * distributed under the License is distributed on an "AS IS" BASIS,
 * WITHOUT WARRANTIES OR CONDITIONS OF ANY KIND, either express or implied.
 * See the License for the specific language governing permissions and
 * limitations under the License.
 */
package de.sfuhrm.genetic.intarrayguessing;

import de.sfuhrm.genetic.GeneticAlgorithm;
import de.sfuhrm.genetic.Handle;
import lombok.Getter;
import org.kohsuke.args4j.CmdLineException;
import org.kohsuke.args4j.CmdLineParser;
import org.kohsuke.args4j.Option;

import java.util.Arrays;
import java.util.Optional;
import java.util.concurrent.ExecutorService;
import java.util.concurrent.Executors;

/**
 * Example main program for the {@link IntGuessingDefinition}.
 * @author Stephan Fuhrmann
 **/
public final class GuessingExample {

    /** RESET. */
    public static final String ANSI_RESET = "\u001B[0m";
    /** BLACK. */
    public static final String ANSI_BLACK = "\u001B[30m";
    /** RED. */
    public static final String ANSI_RED = "\u001B[31m";
    /** GREEN. */
    public static final String ANSI_GREEN = "\u001B[32m";
    /** YELLOW. */
    public static final String ANSI_YELLOW = "\u001B[33m";
    /** BLUE. */
    public static final String ANSI_BLUE = "\u001B[34m";
    /** PURPLE. */
    public static final String ANSI_PURPLE = "\u001B[35m";
    /** CYAN. */
    public static final String ANSI_CYAN = "\u001B[36m";
    /** WHITE. */
    public static final String ANSI_WHITE = "\u001B[37m";

    /** Is command line help wanted? */
    @Option(name = "-h", usage = "help", aliases = "-help", help = true)
    private boolean help;

    /** Is no output wanted? */
    @Option(name = "-q", usage = "quiet / no output", aliases = "-quiet")
    private boolean quiet;

    /** The default for the crossover rate for the CLI. */
    private static final double CROSS_OVER_RATE_DEFAULT = 0.5;

    /** The cross over rate (0..1). */
    @Getter
    @Option(name = "-x", usage = "cross over rate (0..1)",
            metaVar = "RATE",
            aliases = "-crossover")
    private double crossOverRate = CROSS_OVER_RATE_DEFAULT;

    /** The default for the mutation rate for the CLI. */
    private static final double MUTATION_RATE_DEFAULT = 0.02;

    /** The mutation rate (0..1). */
    @Getter
    @Option(name = "-m", usage = "mutation rate (0..1)",
            metaVar = "RATE",
            aliases = "-mutation")
    private double mutationRate = MUTATION_RATE_DEFAULT;

    /** The default for the generation size for the CLI. */
    private static final int GENERATION_SIZE_DEFAULT = 150;

    /** The generation/population size in individuals. */
    @Getter
    @Option(name = "-p", usage = "the size of the population/generation "
            + "in individuals (0..n)",
            metaVar = "INDIVIDUALS",
            aliases = "-population")
    private int generationSize = GENERATION_SIZE_DEFAULT;

    /** The default for the genetic array size for the CLI. */
    private static final int ARRAY_SIZE_DEFAULT = 9;

    /** The array size for the integers to guess. */
    @Getter
    @Option(name = "-s", usage = "the size of the array to guess the "
            + "elements of",
            metaVar = "SIZE",
            aliases = "-genome")
    private int arraySize = ARRAY_SIZE_DEFAULT;

    /** The array size for the integers to guess. */
    @Getter
    @Option(name = "-t", usage = "the number of CPU threads to "
            + "use for parallel calculation",
            metaVar = "COUNT",
            aliases = "-threads")
    private int threadCount = Runtime.getRuntime().availableProcessors();

    private GuessingExample() {
        // no constructor
    }

    private static GuessingExample parse(final String[] args) {
        GuessingExample result = new GuessingExample();
        CmdLineParser parser = new CmdLineParser(result);

        try {
            // parse the arguments.
            parser.parseArgument(args);

            if (result.help) {
                parser.printUsage(System.err);
                return null;
            }

        } catch (CmdLineException e) {
            System.err.println(e.getMessage());
            return null;
        }
        return result;
    }


    /** A copy of the previous genome or {@code null}
     * if no previous genome existed. */
    private static int[] oldGenome;
    static void print(final int[] h) {
        System.out.printf("%03d: ", IntGuessingDefinition.getGeneration());
        for (int i = 0; i < h.length; i++) {
            int currentCellValue = h[i];
            int previousCellValue = -1;
            if (oldGenome != null) {
                previousCellValue = oldGenome[i];
            }
            printCell(i, currentCellValue, previousCellValue);
        }
        System.out.println();
        oldGenome = Arrays.copyOf(h, h.length);
    }

    private static void printCell(final int index,
                                  final int currentCellValue,
                                  final int previousCellValue) {
        String color = ANSI_WHITE;
        if (currentCellValue == index
                && currentCellValue == previousCellValue) {
            color = ANSI_GREEN;
        }
        if (currentCellValue == index
                && currentCellValue != previousCellValue) {
            color = ANSI_CYAN;
        }
        if (currentCellValue != index) {
            color = ANSI_RED;
        }
        System.out.printf("%s[%d]%s",
                color,
                currentCellValue,
                ANSI_RESET);
    }

    /** Milliseconds in a second. */
    private static final double MILLIS_PER_SECOND = 1000.;

    /**
     * Main method.
     * @param args ignored command line args.
     * */
    public static void main(final String[] args) {
        GuessingExample guessingExample = parse(args);
        if (guessingExample == null) {
            return;
        }
        ExecutorService executorService =
                Executors.newFixedThreadPool(guessingExample.threadCount);

        int genomeLength = guessingExample.getArraySize();
        GeneticAlgorithm<int[]> algorithm =
            new GeneticAlgorithm<>(
                    guessingExample.getCrossOverRate(),
                    guessingExample.getMutationRate(),
                    guessingExample.getGenerationSize(),
                    new IntGuessingDefinition(genomeLength,
                            !guessingExample.quiet));
        long start = System.currentTimeMillis();

<<<<<<< HEAD
        Function<IntArrayHypothesis, Boolean> loopFunction = h -> {
            generation++;
            if (!guessingExample.quiet) {
                print(h);
            }
            return h.calculateFitness() < h.maximumFitness();
        };
        Supplier<IntArrayHypothesis> hypothesisSupplier =
                () -> new IntArrayHypothesis(size);

        Optional<IntArrayHypothesis> max;
=======
        Optional<Handle<int[]>> max;
>>>>>>> cf4c2096
        if (guessingExample.threadCount == 1) {
            max = algorithm.findMaximum();
        } else {
            max = algorithm.findMaximum(
                    executorService);
        }

        System.out.println();
        double duration = (System.currentTimeMillis() - start)
                / MILLIS_PER_SECOND;
        executorService.shutdown();
        System.out.printf("Maximum is %s with fitness=%.2f,"
                        + " speed=%.2f gen/s%n",
                Arrays.toString(max.get().getHypothesis()),
                max.get().getFitness(),
                IntGuessingDefinition.getGeneration() / duration
                );
    }
}<|MERGE_RESOLUTION|>--- conflicted
+++ resolved
@@ -198,21 +198,7 @@
                             !guessingExample.quiet));
         long start = System.currentTimeMillis();
 
-<<<<<<< HEAD
-        Function<IntArrayHypothesis, Boolean> loopFunction = h -> {
-            generation++;
-            if (!guessingExample.quiet) {
-                print(h);
-            }
-            return h.calculateFitness() < h.maximumFitness();
-        };
-        Supplier<IntArrayHypothesis> hypothesisSupplier =
-                () -> new IntArrayHypothesis(size);
-
-        Optional<IntArrayHypothesis> max;
-=======
         Optional<Handle<int[]>> max;
->>>>>>> cf4c2096
         if (guessingExample.threadCount == 1) {
             max = algorithm.findMaximum();
         } else {
