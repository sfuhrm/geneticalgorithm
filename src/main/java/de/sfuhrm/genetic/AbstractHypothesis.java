--- conflicted
+++ resolved
@@ -42,11 +42,7 @@
     private final Random random = new Random();
 
     /** Randomly initialize the hypothesis. 
-<<<<<<< HEAD
-     * @return {@code this} hypothesis.
-=======
      * @return returns {@code this} hypothesis after a random initialization.
->>>>>>> 53b6e23c
      */
     protected abstract T randomInit();
 
